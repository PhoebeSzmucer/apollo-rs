--- conflicted
+++ resolved
@@ -36,7 +36,7 @@
 
     let schema = db.schema();
 
-    if let Some(field_definition) = schema.type_field(against_type, &field.name) {
+    if let Ok(field_definition) = schema.type_field(against_type, &field.name) {
         for argument in &field.arguments {
             let arg_definition = field_definition
                 .arguments
@@ -171,54 +171,11 @@
         Default::default(),
     );
 
-<<<<<<< HEAD
     diagnostics.extend(super::input_object::validate_input_value_definitions(
         db,
         &field.arguments,
         ast::DirectiveLocation::ArgumentDefinition,
-=======
-    diagnostics.extend(db.validate_arguments_definition(
-        field.arguments.clone(),
-        hir::DirectiveLocation::ArgumentDefinition,
->>>>>>> 10e61894
     ));
-
-    // Field types in Object Types must be of output type
-    let loc = field.loc().expect("undefined field definition location");
-    if let Some(field_ty) = field.ty().type_def(db.upcast()) {
-        if !field.ty().is_output_type(db.upcast()) {
-            diagnostics.push(
-                    ApolloDiagnostic::new(db, loc.into(), DiagnosticData::OutputType {
-                        name: field.name().into(),
-                        ty: field_ty.kind(),
-                    })
-                        .label(Label::new(loc, format!("this is of `{}` type", field_ty.kind())))
-                        .help(format!("Scalars, Objects, Interfaces, Unions and Enums are output types. Change `{}` field to return one of these output types.", field.name())),
-                );
-        }
-    } else if let Some(field_ty_loc) = field.ty().loc() {
-        diagnostics.push(
-            ApolloDiagnostic::new(
-                db,
-                field_ty_loc.into(),
-                DiagnosticData::UndefinedDefinition {
-                    name: field.name().into(),
-                },
-            )
-            .label(Label::new(field_ty_loc, "not found in this scope")),
-        );
-    } else {
-        diagnostics.push(
-            ApolloDiagnostic::new(
-                db,
-                loc.into(),
-                DiagnosticData::UndefinedDefinition {
-                    name: field.ty().name(),
-                },
-            )
-            .label(Label::new(loc, "not found in this scope")),
-        );
-    }
 
     diagnostics
 }
@@ -273,7 +230,6 @@
         } else {
             seen.insert(fname.clone(), field);
         }
-<<<<<<< HEAD
 
         // Field types in Object Types must be of output type
         let loc = *field
@@ -322,8 +278,6 @@
                 .label(Label::new(loc, "not found in this scope")),
             );
         }
-=======
->>>>>>> 10e61894
     }
 
     diagnostics
