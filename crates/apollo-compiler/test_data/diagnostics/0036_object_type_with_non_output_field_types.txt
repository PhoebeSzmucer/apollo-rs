--- conflicted
+++ resolved
@@ -8,38 +8,6 @@
             file_id: FileId {
                 id: 36,
             },
-<<<<<<< HEAD
-            offset: 425,
-            length: 5,
-        },
-        labels: [
-            Label {
-                location: DiagnosticLocation {
-                    file_id: FileId {
-                        id: 36,
-                    },
-                    offset: 425,
-                    length: 5,
-                },
-                text: "not found in this scope",
-            },
-        ],
-        help: None,
-        data: UndefinedDefinition {
-            name: "Photo",
-        },
-    },
-    ApolloDiagnostic {
-        cache: {
-            -1: "built_in_types.graphql",
-            36: "0036_object_type_with_non_output_field_types.graphql",
-        },
-        location: DiagnosticLocation {
-            file_id: FileId {
-                id: 36,
-            },
-=======
->>>>>>> 777bba69
             offset: 240,
             length: 4,
         },
@@ -123,7 +91,7 @@
     },
     ApolloDiagnostic {
         cache: {
-            0: "built_in_types.graphql",
+            -1: "built_in_types.graphql",
             36: "0036_object_type_with_non_output_field_types.graphql",
         },
         location: DiagnosticLocation {
